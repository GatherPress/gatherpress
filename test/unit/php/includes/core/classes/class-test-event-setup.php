<?php
/**
 * Class handles unit tests for GatherPress\Core\Event_Setup.
 *
 * @package GatherPress\Core
 * @since 1.0.0
 */

namespace GatherPress\Tests\Core;

use GatherPress\Core\Event;
use GatherPress\Core\Event_Setup;
use PMC\Unit_Test\Base;

/**
 * Class Test_Event_Query.
 *
 * @coversDefaultClass \GatherPress\Core\Event_Setup
 */
class Test_Event_Setup extends Base {
	/**
	 * Coverage for setup_hooks.
	 *
	 * @covers ::__construct
	 * @covers ::setup_hooks
	 *
	 * @return void
	 */
	public function test_setup_hooks(): void {
		$instance = Event_Setup::get_instance();
		$hooks    = array(
			array(
				'type'     => 'action',
				'name'     => 'init',
				'priority' => 10,
				'callback' => array( $instance, 'register_post_type' ),
			),
			array(
				'type'     => 'action',
				'name'     => 'init',
				'priority' => 10,
				'callback' => array( $instance, 'register_post_meta' ),
			),
			array(
				'type'     => 'action',
				'name'     => 'delete_post',
				'priority' => 10,
				'callback' => array( $instance, 'delete_event' ),
			),
			array(
				'type'     => 'filter',
				'name'     => sprintf( 'manage_%s_posts_custom_column', Event::POST_TYPE ),
				'priority' => 10,
				'callback' => array( $instance, 'custom_columns' ),
			),
			array(
				'type'     => 'filter',
				'name'     => sprintf( 'manage_%s_posts_columns', Event::POST_TYPE ),
				'priority' => 10,
				'callback' => array( $instance, 'set_custom_columns' ),
			),
			array(
				'type'     => 'filter',
				'name'     => sprintf( 'manage_edit-%s_sortable_columns', Event::POST_TYPE ),
				'priority' => 10,
				'callback' => array( $instance, 'sortable_columns' ),
			),
			array(
				'type'     => 'filter',
				'name'     => 'get_the_date',
				'priority' => 10,
				'callback' => array( $instance, 'get_the_event_date' ),
			),
			array(
				'type'     => 'filter',
				'name'     => 'the_time',
				'priority' => 10,
				'callback' => array( $instance, 'get_the_event_date' ),
			),
			array(
				'type'     => 'filter',
				'name'     => 'display_post_states',
				'priority' => 10,
				'callback' => array( $instance, 'set_event_archive_labels' ),
			),
		);

		$this->assert_hooks( $hooks, $instance );
	}

	/**
	 * Coverage for register_post_type method.
	 *
	 * @covers ::register_post_type
	 *
	 * @return void
	 */
	public function test_register_post_type(): void {
		$instance = Event_Setup::get_instance();

		unregister_post_type( Event::POST_TYPE );

		$this->assertFalse( post_type_exists( Event::POST_TYPE ), 'Failed to assert that post type does not exist.' );

		$instance->register_post_type();

		$this->assertTrue( post_type_exists( Event::POST_TYPE ), 'Failed to assert that post type exists.' );
	}

	/**
	 * Coverage for register_post_meta method.
	 *
	 * @covers ::register_post_meta
	 *
	 * @return void
	 */
	public function test_register_post_meta(): void {
		$instance = Event_Setup::get_instance();

		unregister_post_meta( Event::POST_TYPE, 'gatherpress_online_event_link' );
		unregister_post_meta( Event::POST_TYPE, 'gatherpress_enable_anonymous_rsvp' );

		$meta = get_registered_meta_keys( 'post', Event::POST_TYPE );

		$this->assertArrayNotHasKey( 'gatherpress_online_event_link', $meta, 'Failed to assert that gatherpress_online_event_link does not exist.' );
		$this->assertArrayNotHasKey( 'gatherpress_enable_anonymous_rsvp', $meta, 'Failed to assert that gatherpress_enable_anonymous_rsvp does not exist.' );
		$this->assertArrayNotHasKey( 'gatherpress_max_guest_limit', $meta, 'Failed to assert that gatherpress_max_guest_limit does not exist.' );

		$instance->register_post_meta();

		$meta = get_registered_meta_keys( 'post', Event::POST_TYPE );

		$this->assertArrayHasKey( 'gatherpress_online_event_link', $meta, 'Failed to assert that gatherpress_online_event_link does exist.' );
		$this->assertArrayHasKey( 'gatherpress_enable_anonymous_rsvp', $meta, 'Failed to assert that gatherpress_enable_anonymous_rsvp does exist.' );
<<<<<<< HEAD
=======
		$this->assertArrayHasKey( 'gatherpress_max_attendance_limit', $meta, 'Failed to assert that max_guest_limit does exist.' );
>>>>>>> 2f71e789
		$this->assertArrayHasKey( 'gatherpress_max_guest_limit', $meta, 'Failed to assert that gatherpress_max_guest_limit does exist.' );
	}

	/**
	 * Coverage for sortable_columns method.
	 *
	 * @covers ::sortable_columns
	 *
	 * @return void
	 */
	public function test_sortable_columns(): void {
		$instance = Event_Setup::get_instance();
		$default  = array( 'unit' => 'test' );
		$expects  = array(
			'unit'     => 'test',
			'datetime' => 'datetime',
		);

		$this->assertSame(
			$expects,
			$instance->sortable_columns( $default ),
			'Failed to assert correct sortable columns.'
		);
	}
}<|MERGE_RESOLUTION|>--- conflicted
+++ resolved
@@ -132,10 +132,7 @@
 
 		$this->assertArrayHasKey( 'gatherpress_online_event_link', $meta, 'Failed to assert that gatherpress_online_event_link does exist.' );
 		$this->assertArrayHasKey( 'gatherpress_enable_anonymous_rsvp', $meta, 'Failed to assert that gatherpress_enable_anonymous_rsvp does exist.' );
-<<<<<<< HEAD
-=======
 		$this->assertArrayHasKey( 'gatherpress_max_attendance_limit', $meta, 'Failed to assert that max_guest_limit does exist.' );
->>>>>>> 2f71e789
 		$this->assertArrayHasKey( 'gatherpress_max_guest_limit', $meta, 'Failed to assert that gatherpress_max_guest_limit does exist.' );
 	}
 
