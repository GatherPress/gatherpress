/**
 * WordPress dependencies.
 */
import { __ } from '@wordpress/i18n';
import { useBlockProps } from '@wordpress/block-editor';
import {
	Flex,
	FlexBlock,
	FlexItem,
	Icon,
	TextControl,
} from '@wordpress/components';
import { useSelect, useDispatch } from '@wordpress/data';
import { useEffect } from '@wordpress/element';

<<<<<<< HEAD
const Edit = (props) => {
=======
/**
 * Internal dependencies.
 */
import VenueInformation from '../../components/VenueInformation';

const Edit = ( props ) => {
>>>>>>> 80928031
	const { attributes, setAttributes, isSelected } = props;
	const { fullAddress, phoneNumber, website } = attributes;
	const blockProps = useBlockProps();
	const editPost = useDispatch('core/editor').editPost;
	let venueInformationMetaData = useSelect(
		(select) =>
			select('core/editor').getEditedPostAttribute('meta')
				._venue_information
	);

	if (venueInformationMetaData) {
		venueInformationMetaData = JSON.parse(venueInformationMetaData);
	} else {
		venueInformationMetaData = {};
	}

	const onUpdate = (key, value) => {
		const payload = JSON.stringify({
			...venueInformationMetaData,
			[key]: value,
		});
		const meta = { _venue_information: payload };

		setAttributes({ [key]: value });
		editPost({ meta });
	};

	useEffect(() => {
		setAttributes({
			fullAddress: venueInformationMetaData.fullAddress ?? '',
			phoneNumber: venueInformationMetaData.phoneNumber ?? '',
			website: venueInformationMetaData.website ?? '',
		});
	}, []);

	return (
		<div {...blockProps}>
			{!isSelected && (
				<>
					{!fullAddress && !phoneNumber && !website && (
						<Flex justify="normal">
							<FlexItem display="flex">
								<Icon icon="location" />
							</FlexItem>
							<FlexItem>
								<em>
									{__(
										'Add venue information.',
										'gatherpress'
									)}
								</em>
							</FlexItem>
						</Flex>
<<<<<<< HEAD
					)}
					{fullAddress && (
						<Flex justify="normal">
							<FlexItem display="flex">
								<Icon icon="location" />
							</FlexItem>
							<FlexItem>{fullAddress}</FlexItem>
						</Flex>
					)}
					{(phoneNumber || website) && (
						<Flex justify="normal" gap="4">
							{phoneNumber && (
								<FlexItem>
									<Flex justify="normal">
										<FlexItem display="flex">
											<Icon icon="phone" />
										</FlexItem>
										<FlexItem>{phoneNumber}</FlexItem>
									</Flex>
								</FlexItem>
							)}
							{website && (
								<FlexItem>
									<Flex justify="normal">
										<FlexItem display="flex">
											<Icon icon="admin-site-alt3" />
										</FlexItem>
										<FlexItem>
											<a
												href={website}
												target="_blank"
												rel="noreferrer noopener"
											>
												{website}
											</a>
										</FlexItem>
									</Flex>
								</FlexItem>
							)}
						</Flex>
					)}
=======
					) }
					<VenueInformation fullAddress={ fullAddress } phoneNumber={ phoneNumber } website={ website } />
>>>>>>> 80928031
				</>
			)}
			{isSelected && (
				<>
					<Flex>
						<FlexBlock>
							<TextControl
								label={__('Full Address', 'gatherpress')}
								value={fullAddress}
								onChange={(value) => {
									onUpdate('fullAddress', value);
								}}
							/>
						</FlexBlock>
					</Flex>
					<Flex>
						<FlexBlock>
							<TextControl
								label={__('Phone Number', 'gatherpress')}
								value={phoneNumber}
								onChange={(value) => {
									onUpdate('phoneNumber', value);
								}}
							/>
						</FlexBlock>
						<FlexBlock>
							<TextControl
								label={__('Website', 'gatherpress')}
								value={website}
								type="url"
								onChange={(value) => {
									onUpdate('website', value);
								}}
							/>
						</FlexBlock>
					</Flex>
				</>
			)}
		</div>
	);
};

export default Edit;<|MERGE_RESOLUTION|>--- conflicted
+++ resolved
@@ -13,16 +13,12 @@
 import { useSelect, useDispatch } from '@wordpress/data';
 import { useEffect } from '@wordpress/element';
 
-<<<<<<< HEAD
-const Edit = (props) => {
-=======
 /**
  * Internal dependencies.
  */
 import VenueInformation from '../../components/VenueInformation';
 
 const Edit = ( props ) => {
->>>>>>> 80928031
 	const { attributes, setAttributes, isSelected } = props;
 	const { fullAddress, phoneNumber, website } = attributes;
 	const blockProps = useBlockProps();
@@ -76,52 +72,8 @@
 								</em>
 							</FlexItem>
 						</Flex>
-<<<<<<< HEAD
-					)}
-					{fullAddress && (
-						<Flex justify="normal">
-							<FlexItem display="flex">
-								<Icon icon="location" />
-							</FlexItem>
-							<FlexItem>{fullAddress}</FlexItem>
-						</Flex>
-					)}
-					{(phoneNumber || website) && (
-						<Flex justify="normal" gap="4">
-							{phoneNumber && (
-								<FlexItem>
-									<Flex justify="normal">
-										<FlexItem display="flex">
-											<Icon icon="phone" />
-										</FlexItem>
-										<FlexItem>{phoneNumber}</FlexItem>
-									</Flex>
-								</FlexItem>
-							)}
-							{website && (
-								<FlexItem>
-									<Flex justify="normal">
-										<FlexItem display="flex">
-											<Icon icon="admin-site-alt3" />
-										</FlexItem>
-										<FlexItem>
-											<a
-												href={website}
-												target="_blank"
-												rel="noreferrer noopener"
-											>
-												{website}
-											</a>
-										</FlexItem>
-									</Flex>
-								</FlexItem>
-							)}
-						</Flex>
-					)}
-=======
 					) }
 					<VenueInformation fullAddress={ fullAddress } phoneNumber={ phoneNumber } website={ website } />
->>>>>>> 80928031
 				</>
 			)}
 			{isSelected && (
