--- conflicted
+++ resolved
@@ -6,14 +6,6 @@
 import { useSelect, useDispatch } from '@wordpress/data';
 import { useEffect } from '@wordpress/element';
 
-<<<<<<< HEAD
-const VenuePanel = (props) => {
-	const { venue, setVenue } = props;
-	const editPost = useDispatch('core/editor').editPost;
-	const { unlockPostSaving } = useDispatch('core/editor');
-	const venueTerm = useSelect((select) =>
-		select('core/editor').getEditedPostAttribute('_gp_venue')
-=======
 /**
  * Internal dependencies.
  */
@@ -25,7 +17,6 @@
 	const { unlockPostSaving } = useDispatch( 'core/editor' );
 	const venueTermId = useSelect(
 		( select ) => select( 'core/editor' ).getEditedPostAttribute( '_gp_venue' ),
->>>>>>> 80928031
 	);
 	const venueTerm = useSelect(
 		( select ) => select( 'core' ).getEntityRecord( 'taxonomy', '_gp_venue', venueTermId ),
@@ -33,18 +24,12 @@
 	const venueId = venueTerm?.slug.replace( '_venue_', '' );
 	const venueValue = venueTermId + ':' + venueId;
 
-<<<<<<< HEAD
-	useEffect(() => {
-		setVenue(String(venueTerm) ?? '');
-	}, []);
-=======
 	useEffect( () => {
 		setVenue( String( venueValue ) ?? '' );
 		Broadcaster( {
 			setVenueId: venueId,
 		} );
 	} );
->>>>>>> 80928031
 
 	let venues = useSelect(
 		(select) => {
@@ -59,13 +44,8 @@
 	if (venues) {
 		venues = venues.map((item) => ({
 			label: item.name,
-<<<<<<< HEAD
-			value: item.id,
-		}));
-=======
 			value: item.id + ':' + item.slug.replace( '_venue_', '' ),
 		} ) );
->>>>>>> 80928031
 
 		venues.unshift({
 			value: '',
@@ -76,11 +56,6 @@
 		venues = [];
 	}
 
-<<<<<<< HEAD
-	const updateTerm = (value) => {
-		setVenue(value);
-		editPost({ _gp_venue: [value] });
-=======
 	const updateTerm = ( value ) => {
 		setVenue( value );
 		value = value.split( ':' );
@@ -88,7 +63,6 @@
 		Broadcaster( {
 			setVenueId: value[ 1 ],
 		} );
->>>>>>> 80928031
 		unlockPostSaving();
 	};
 
