/**
 * WordPress dependencies.
 */
import { __ } from '@wordpress/i18n';
import { InspectorControls, useBlockProps } from '@wordpress/block-editor';
import {
	Button,
	ButtonGroup,
	Flex,
	FlexBlock,
	FlexItem,
	Icon,
	PanelBody,
	RadioControl,
	RangeControl,
	TextareaControl,
	TextControl,
} from '@wordpress/components';
import { useSelect, useDispatch } from '@wordpress/data';
import { useEffect } from '@wordpress/element';

/**
 * Internal dependencies.
 */
import VenueInformation from '../../components/VenueInformation';

import GoogleMapEmbed from './google-map'

const Edit = ({ attributes, clientId, isSelected, setAttributes }) => {
	const {
		mapId,
		fullAddress,
		phoneNumber,
		website,
		zoom,
		type,
		deskHeight,
		tabHeight,
		mobileHeight,
		device,
	} = attributes;

	const blockProps = useBlockProps();
	const editPost = useDispatch('core/editor').editPost;
	let venueInformationMetaData = useSelect(
		(select) =>
			select('core/editor').getEditedPostAttribute('meta')
				._venue_information
	);

	if (venueInformationMetaData) {
		venueInformationMetaData = JSON.parse(venueInformationMetaData);
	} else {
		venueInformationMetaData = {};
	}

	const onUpdate = (key, value) => {
		const payload = JSON.stringify({
			...venueInformationMetaData,
			[key]: value,
		});
		const meta = { _venue_information: payload };

		setAttributes({ [key]: value });
		editPost({ meta });
	};

	useEffect(() => {
		setAttributes({
			fullAddress: venueInformationMetaData.fullAddress ?? '',
			phoneNumber: venueInformationMetaData.phoneNumber ?? '',
			website: venueInformationMetaData.website ?? '',
		});
	}, []);

	return (
		<>
			<InspectorControls>
				<PanelBody title={__('Venue Settings', 'gatherpress')}>
					<TextControl
						label={__('Venue Street Address', 'gatherpress')}
						value={fullAddress}
						onChange={(place) => setAttributes({ fullAddress: place })}
						placeholder={__('Enter address', 'gatherpress')}
					/>
					<RangeControl
						label={__('Zoom Level', 'gatherpress')}
						beforeIcon="search"
						value={zoom}
						onChange={(value) => setAttributes({ zoom: value })}
						min={1}
						max={22}
					/>
					<RadioControl
						label={__('Map Type', 'gatherpress')}
						selected={type}
						options={[
							{
								label: __('Roadmap', 'gatherpress'),
								value: 'm',
							},
							{
								label: __('Satellite', 'gatherpress'),
								value: 'k',
							},
						]}
						onChange={(value) => {
							setAttributes({ type: value });
						}}
					/>
					<ButtonGroup
						style={{ marginBottom: '10px', float: 'right' }}
					>
						<Button
							isSmall={true}
							isPressed={device === 'desktop'}
							onClick={() =>
								setAttributes({
									device: 'desktop',
								})
							}
						>
							<span className="dashicons dashicons-desktop"></span>
						</Button>
						<Button
							isSmall={true}
							isPressed={device === 'tablet'}
							onClick={() =>
								setAttributes({
									device: 'tablet',
								})
							}
						>
							<span className="dashicons dashicons-tablet"></span>
						</Button>
						<Button
							isSmall={true}
							isPressed={device === 'mobile'}
							onClick={() =>
								setAttributes({
									device: 'mobile',
								})
							}
						>
							<span className="dashicons dashicons-smartphone"></span>
						</Button>
					</ButtonGroup>
					{device === 'desktop' && (
						<RangeControl
							label={__('Map Height', 'gatherpress')}
							beforeIcon="desktop"
							value={deskHeight}
							onChange={(height) =>
								setAttributes({ deskHeight: height })
							}
							min={1}
							max={2000}
						/>
					)}
					{device === 'tablet' && (
						<RangeControl
							label={__('Map Height', 'gatherpress')}
							beforeIcon="tablet"
							value={tabHeight}
							onChange={(height) =>
								setAttributes({ tabHeight: height })
							}
							min={1}
							max={2000}
						/>
					)}
					{device === 'mobile' && (
						<RangeControl
							label={__('Map Height', 'gatherpress')}
							beforeIcon="smartphone"
							value={mobileHeight}
							onChange={(height) =>
								setAttributes({ mobileHeight: height })
							}
							min={1}
							max={2000}
						/>
					)}
				</PanelBody>
			</InspectorControls>

		<div {...blockProps}>
			{!isSelected && (
				<>
					{!fullAddress && !phoneNumber && !website && (
						<Flex justify="normal">
							<FlexItem display="flex">
								<Icon icon="location" />
							</FlexItem>
							<FlexItem>
								<em>
									{__(
										'Add venue information.',
										'gatherpress'
									)}
								</em>
							</FlexItem>
						</Flex>
					)}
<<<<<<< HEAD
					<VenueInformation
						fullAddress={fullAddress}
						phoneNumber={phoneNumber}
						website={website}
					/>
					<GoogleMapEmbed
						location={fullAddress}
						zoom={zoom}
						type={type}
						height={deskHeight}
						className={`emb__height_${mapId}`}
					/>
=======
					<>
						<VenueInformation
							fullAddress={fullAddress}
							phoneNumber={phoneNumber}
							website={website}
						/>
					</>
>>>>>>> 4743d0c5
				</>
			)}
			{isSelected && (
				<>
					<Flex>
						<FlexBlock>
							<TextControl
								label={__('Full Address', 'gatherpress')}
								value={fullAddress}
								onChange={(value) => {
									onUpdate('fullAddress', value);
								}}
							/>
						</FlexBlock>
					</Flex>
					<Flex>
						<FlexBlock>
							<TextControl
								label={__('Phone Number', 'gatherpress')}
								value={phoneNumber}
								onChange={(value) => {
									onUpdate('phoneNumber', value);
								}}
							/>
						</FlexBlock>
						<FlexBlock>
							<TextControl
								label={__('Website', 'gatherpress')}
								value={website}
								type="url"
								onChange={(value) => {
									onUpdate('website', value);
								}}
							/>
						</FlexBlock>
					</Flex>
					<Flex>
						<FlexBlock>
							<GoogleMapEmbed
								location={fullAddress}
								zoom={zoom}
								type={type}
								height={deskHeight}
								className={`emb__height_${mapId}`}
							/>
						</FlexBlock>
					</Flex>
				</>
			)}
		</div>
		</>
	);
};

export default Edit;<|MERGE_RESOLUTION|>--- conflicted
+++ resolved
@@ -13,7 +13,6 @@
 	PanelBody,
 	RadioControl,
 	RangeControl,
-	TextareaControl,
 	TextControl,
 } from '@wordpress/components';
 import { useSelect, useDispatch } from '@wordpress/data';
@@ -201,8 +200,7 @@
 								</em>
 							</FlexItem>
 						</Flex>
-					)}
-<<<<<<< HEAD
+					) }
 					<VenueInformation
 						fullAddress={fullAddress}
 						phoneNumber={phoneNumber}
@@ -215,15 +213,6 @@
 						height={deskHeight}
 						className={`emb__height_${mapId}`}
 					/>
-=======
-					<>
-						<VenueInformation
-							fullAddress={fullAddress}
-							phoneNumber={phoneNumber}
-							website={website}
-						/>
-					</>
->>>>>>> 4743d0c5
 				</>
 			)}
 			{isSelected && (
