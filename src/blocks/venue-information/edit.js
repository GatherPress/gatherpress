/**
 * WordPress dependencies.
 */
import { __ } from '@wordpress/i18n';
import { InspectorControls, useBlockProps } from '@wordpress/block-editor';
import {
	Button,
	ButtonGroup,
	Flex,
	FlexBlock,
	FlexItem,
	Icon,
	PanelBody,
	RadioControl,
	RangeControl,
	TextControl,
} from '@wordpress/components';
import { useSelect, useDispatch } from '@wordpress/data';
import { useEffect } from '@wordpress/element';

/**
 * Internal dependencies.
 */
import VenueInformation from '../../components/VenueInformation';

<<<<<<< HEAD
const Edit = (props) => {
	const { attributes, setAttributes, isSelected } = props;
	const { encodedAddressURL, fullAddress, phoneNumber, website } = attributes;
=======
import MapEmbed from '../../helpers/map-embed';

const Edit = ({ attributes, clientId, isSelected, setAttributes }) => {
	const {
		mapId,
		fullAddress,
		phoneNumber,
		website,
		zoom,
		type,
		deskHeight,
		tabHeight,
		mobileHeight,
		device,
	} = attributes;

>>>>>>> 09fca823
	const blockProps = useBlockProps();
	const editPost = useDispatch('core/editor').editPost;
	let venueInformationMetaData = useSelect(
		(select) =>
			select('core/editor').getEditedPostAttribute('meta')
				._venue_information
	);

	if (venueInformationMetaData) {
		venueInformationMetaData = JSON.parse(venueInformationMetaData);
	} else {
		venueInformationMetaData = {};
	}

	const onUpdate = (key, value) => {
		const payload = JSON.stringify({
			...venueInformationMetaData,
			[key]: value,
		});
		const meta = { _venue_information: payload };

		setAttributes({ [key]: value });
		editPost({ meta });
	};

	const baseUrl = 'https://maps.google.com/maps';
	const params = new URLSearchParams({
		q: fullAddress,
		z: 10,
		t: 'm',
		output: 'embed',
	});
	const encodedMapURL = baseUrl + '?' + params.toString();

	useEffect(() => {
		setAttributes({
			encodedAddressURL: encodedMapURL ?? '',
			fullAddress: venueInformationMetaData.fullAddress ?? '',
			phoneNumber: venueInformationMetaData.phoneNumber ?? '',
			website: venueInformationMetaData.website ?? '',
			mapId: clientId,
		});
	}, []);

	return (
		<>
			<InspectorControls>
				<PanelBody title={__('Venue Settings', 'gatherpress')}>
					<TextControl
						label={__('Venue Street Address', 'gatherpress')}
						value={fullAddress}
						onChange={(place) =>
							setAttributes({ fullAddress: place })
						}
						placeholder={__('Enter address', 'gatherpress')}
					/>
					<RangeControl
						label={__('Zoom Level', 'gatherpress')}
						beforeIcon="search"
						value={zoom}
						onChange={(value) => setAttributes({ zoom: value })}
						min={1}
						max={22}
					/>
					<RadioControl
						label={__('Map Type', 'gatherpress')}
						selected={type}
						options={[
							{
								label: __('Roadmap', 'gatherpress'),
								value: 'm',
							},
							{
								label: __('Satellite', 'gatherpress'),
								value: 'k',
							},
						]}
						onChange={(value) => {
							setAttributes({ type: value });
						}}
					/>
					<ButtonGroup
						style={{ marginBottom: '10px', float: 'right' }}
					>
						<Button
							label={__('Desktop view', 'gatherpress')}
							isSmall={true}
							isPressed={'desktop' === device}
							onClick={() =>
								setAttributes({
									device: 'desktop',
								})
							}
						>
							<span className="dashicons dashicons-desktop"></span>
						</Button>
						<Button
							label={__('Tablet view', 'gatherpress')}
							isSmall={true}
							isPressed={'tablet' === device}
							onClick={() =>
								setAttributes({
									device: 'tablet',
								})
							}
						>
							<span className="dashicons dashicons-tablet"></span>
						</Button>
						<Button
							label={__('Mobile view', 'gatherpress')}
							isSmall={true}
							isPressed={'mobile' === device}
							onClick={() =>
								setAttributes({
									device: 'mobile',
								})
							}
						>
							<span className="dashicons dashicons-smartphone"></span>
						</Button>
					</ButtonGroup>
					{'desktop' === device && (
						<RangeControl
							label={__('Map Height', 'gatherpress')}
							beforeIcon="desktop"
							value={deskHeight}
							onChange={(height) =>
								setAttributes({ deskHeight: height })
							}
							min={1}
							max={2000}
						/>
					)}
					{'tablet' === device && (
						<RangeControl
							label={__('Map Height', 'gatherpress')}
							beforeIcon="tablet"
							value={tabHeight}
							onChange={(height) =>
								setAttributes({ tabHeight: height })
							}
							min={1}
							max={2000}
						/>
					)}
					{'mobile' === device && (
						<RangeControl
							label={__('Map Height', 'gatherpress')}
							beforeIcon="smartphone"
							value={mobileHeight}
							onChange={(height) =>
								setAttributes({ mobileHeight: height })
							}
							min={1}
							max={2000}
						/>
					)}
				</PanelBody>
			</InspectorControls>
			<div {...blockProps}>
				{!isSelected && (
					<>
						{!fullAddress && !phoneNumber && !website && (
							<Flex justify="normal">
								<FlexItem display="flex">
									<Icon icon="location" />
								</FlexItem>
								<FlexItem>
									<em>
										{__(
											'Add venue information.',
											'gatherpress'
										)}
									</em>
								</FlexItem>
							</Flex>
						)}
						<VenueInformation
							fullAddress={fullAddress}
							phoneNumber={phoneNumber}
							website={website}
							encodedAddressURL={encodedAddressURL}
						/>
						<MapEmbed
							location={fullAddress}
							zoom={zoom}
							type={type}
							height={deskHeight}
							className={`emb__height_${mapId}`}
						/>
					</>
				)}
				{isSelected && (
					<>
						<Flex>
							<FlexBlock>
								<TextControl
									label={__('Full Address', 'gatherpress')}
									value={fullAddress}
									onChange={(value) => {
										onUpdate('fullAddress', value);
									}}
								/>
							</FlexBlock>
						</Flex>
						<Flex>
							<FlexBlock>
								<TextControl
									label={__('Phone Number', 'gatherpress')}
									value={phoneNumber}
									onChange={(value) => {
										onUpdate('phoneNumber', value);
									}}
								/>
							</FlexBlock>
							<FlexBlock>
								<TextControl
									label={__('Website', 'gatherpress')}
									value={website}
									type="url"
									onChange={(value) => {
										onUpdate('website', value);
									}}
								/>
							</FlexBlock>
						</Flex>
						<Flex>
							<FlexBlock>
								<MapEmbed
									location={fullAddress}
									zoom={zoom}
									type={type}
									height={deskHeight}
									className={`emb__height_${mapId}`}
								/>
							</FlexBlock>
						</Flex>
					</>
<<<<<<< HEAD
				</>
			)}
			{isSelected && (
				<>
					<Flex>
						<FlexBlock>
							<TextControl
								label={__('Full Address', 'gatherpress')}
								value={fullAddress}
								onChange={(value) => {
									onUpdate('fullAddress', value);
									setAttributes({
										encodedAddressURL: encodedMapURL,
									});
									onUpdate(
										'encodedAddressURL',
										encodedMapURL
									);
								}}
							/>
						</FlexBlock>
					</Flex>
					<Flex>
						<FlexBlock>
							<TextControl
								label={__('Phone Number', 'gatherpress')}
								value={phoneNumber}
								onChange={(value) => {
									onUpdate('phoneNumber', value);
								}}
							/>
						</FlexBlock>
						<FlexBlock>
							<TextControl
								label={__('Website', 'gatherpress')}
								value={website}
								type="url"
								onChange={(value) => {
									onUpdate('website', value);
								}}
							/>
						</FlexBlock>
					</Flex>
					<Flex
						justify="normal"
						align="flex-start"
						gap="4"
						style={{ padding: '1rem 0' }}
					>
						<iframe
							style={{ width: '93%', height: '400px' }}
							title={fullAddress}
							src={encodedAddressURL}
						></iframe>
					</Flex>
				</>
			)}
		</div>
=======
				)}
			</div>
		</>
>>>>>>> 09fca823
	);
};

export default Edit;<|MERGE_RESOLUTION|>--- conflicted
+++ resolved
@@ -23,11 +23,9 @@
  */
 import VenueInformation from '../../components/VenueInformation';
 
-<<<<<<< HEAD
-const Edit = (props) => {
-	const { attributes, setAttributes, isSelected } = props;
-	const { encodedAddressURL, fullAddress, phoneNumber, website } = attributes;
-=======
+// const Edit = (props) => {
+// 	const { attributes, setAttributes, isSelected } = props;
+// 	const { encodedAddressURL, fullAddress, phoneNumber, website } = attributes;
 import MapEmbed from '../../helpers/map-embed';
 
 const Edit = ({ attributes, clientId, isSelected, setAttributes }) => {
@@ -44,7 +42,6 @@
 		device,
 	} = attributes;
 
->>>>>>> 09fca823
 	const blockProps = useBlockProps();
 	const editPost = useDispatch('core/editor').editPost;
 	let venueInformationMetaData = useSelect(
@@ -236,6 +233,64 @@
 							className={`emb__height_${mapId}`}
 						/>
 					</>
+		// 		</>
+		// 	)}
+		// 	{isSelected && (
+		// 		<>
+		// 			<Flex>
+		// 				<FlexBlock>
+		// 					<TextControl
+		// 						label={__('Full Address', 'gatherpress')}
+		// 						value={fullAddress}
+		// 						onChange={(value) => {
+		// 							onUpdate('fullAddress', value);
+		// 							setAttributes({
+		// 								encodedAddressURL: encodedMapURL,
+		// 							});
+		// 							onUpdate(
+		// 								'encodedAddressURL',
+		// 								encodedMapURL
+		// 							);
+		// 						}}
+		// 					/>
+		// 				</FlexBlock>
+		// 			</Flex>
+		// 			<Flex>
+		// 				<FlexBlock>
+		// 					<TextControl
+		// 						label={__('Phone Number', 'gatherpress')}
+		// 						value={phoneNumber}
+		// 						onChange={(value) => {
+		// 							onUpdate('phoneNumber', value);
+		// 						}}
+		// 					/>
+		// 				</FlexBlock>
+		// 				<FlexBlock>
+		// 					<TextControl
+		// 						label={__('Website', 'gatherpress')}
+		// 						value={website}
+		// 						type="url"
+		// 						onChange={(value) => {
+		// 							onUpdate('website', value);
+		// 						}}
+		// 					/>
+		// 				</FlexBlock>
+		// 			</Flex>
+		// 			<Flex
+		// 				justify="normal"
+		// 				align="flex-start"
+		// 				gap="4"
+		// 				style={{ padding: '1rem 0' }}
+		// 			>
+		// 				<iframe
+		// 					style={{ width: '93%', height: '400px' }}
+		// 					title={fullAddress}
+		// 					src={encodedAddressURL}
+		// 				></iframe>
+		// 			</Flex>
+		// 		</>
+		// 	)}
+		// </div>
 				)}
 				{isSelected && (
 					<>
@@ -283,70 +338,9 @@
 							</FlexBlock>
 						</Flex>
 					</>
-<<<<<<< HEAD
-				</>
-			)}
-			{isSelected && (
-				<>
-					<Flex>
-						<FlexBlock>
-							<TextControl
-								label={__('Full Address', 'gatherpress')}
-								value={fullAddress}
-								onChange={(value) => {
-									onUpdate('fullAddress', value);
-									setAttributes({
-										encodedAddressURL: encodedMapURL,
-									});
-									onUpdate(
-										'encodedAddressURL',
-										encodedMapURL
-									);
-								}}
-							/>
-						</FlexBlock>
-					</Flex>
-					<Flex>
-						<FlexBlock>
-							<TextControl
-								label={__('Phone Number', 'gatherpress')}
-								value={phoneNumber}
-								onChange={(value) => {
-									onUpdate('phoneNumber', value);
-								}}
-							/>
-						</FlexBlock>
-						<FlexBlock>
-							<TextControl
-								label={__('Website', 'gatherpress')}
-								value={website}
-								type="url"
-								onChange={(value) => {
-									onUpdate('website', value);
-								}}
-							/>
-						</FlexBlock>
-					</Flex>
-					<Flex
-						justify="normal"
-						align="flex-start"
-						gap="4"
-						style={{ padding: '1rem 0' }}
-					>
-						<iframe
-							style={{ width: '93%', height: '400px' }}
-							title={fullAddress}
-							src={encodedAddressURL}
-						></iframe>
-					</Flex>
-				</>
-			)}
-		</div>
-=======
 				)}
 			</div>
 		</>
->>>>>>> 09fca823
 	);
 };
 
