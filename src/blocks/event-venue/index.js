--- conflicted
+++ resolved
@@ -15,13 +15,4 @@
 registerBlockType(metadata, {
 	edit,
 	save: () => null,
-<<<<<<< HEAD
-});
-
-registerBlockType('gatherpress/venue', {
-	title: 'Venue',
-	edit,
-	save: () => null,
-=======
->>>>>>> da256082
 });