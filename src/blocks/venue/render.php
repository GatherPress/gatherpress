<?php
/**
 * Render Venue block.
 *
 * @package    GatherPress
 * @subpackage Core
 * @since      1.0.0
 */

use GatherPress\Core\Utility;
use GatherPress\Core\Venue;

if ( ! isset( $attributes ) || ! is_array( $attributes ) ) {
	return;
}

$gatherpress_venue = get_post( intval( $attributes['venueId'] ?? 0 ) );

if ( Venue::POST_TYPE !== get_post_type( $gatherpress_venue ) ) {
	return;
}

// phpcs:ignore
$gp_venue_map = ( get_post( $gatherpress_venue->ID )->post_content ?: '' );

<<<<<<< HEAD
Utility::render_template(
	sprintf( '%s/build/blocks/venue-information/render.php', GATHERPRESS_CORE_PATH ),
	array(
		'attributes' => array(
			'name'              => $gatherpress_venue->post_title,
			'fullAddress'       => $gatherpress_venue_information->fullAddress ?? '', // phpcs:ignore WordPress.NamingConventions.ValidVariableName.UsedPropertyNotSnakeCase
			'encodedAddressURL' => $gatherpress_venue_information->encodedAddressURL ?? 'https://maps.google.com/maps?q=' . rawurlencode( $gatherpress_venue_information->fullAddress ) . '&z=10&t=m&output=embed', // phpcs:ignore WordPress.NamingConventions.ValidVariableName.UsedPropertyNotSnakeCase
			'phoneNumber'       => $gatherpress_venue_information->phoneNumber ?? '', // phpcs:ignore WordPress.NamingConventions.ValidVariableName.UsedPropertyNotSnakeCase
			'website'           => $gatherpress_venue_information->website ?? '',
		),
	),
	true
=======
printf(
	'<div %s>%s</div>',
	wp_kses_data( get_block_wrapper_attributes() ),
	wp_kses(
		$gp_venue_map,
		array(
			'iframe' => array(
				'src'             => array(),
				'width'           => array(),
				'height'          => array(),
				'title'           => array(),
				'allow'           => array(),
				'allowfullscreen' => array(),
				'frameborder'     => array(),
			),
		)
	)
>>>>>>> 09fca823
);<|MERGE_RESOLUTION|>--- conflicted
+++ resolved
@@ -23,7 +23,6 @@
 // phpcs:ignore
 $gp_venue_map = ( get_post( $gatherpress_venue->ID )->post_content ?: '' );
 
-<<<<<<< HEAD
 Utility::render_template(
 	sprintf( '%s/build/blocks/venue-information/render.php', GATHERPRESS_CORE_PATH ),
 	array(
@@ -36,23 +35,21 @@
 		),
 	),
 	true
-=======
-printf(
-	'<div %s>%s</div>',
-	wp_kses_data( get_block_wrapper_attributes() ),
-	wp_kses(
-		$gp_venue_map,
-		array(
-			'iframe' => array(
-				'src'             => array(),
-				'width'           => array(),
-				'height'          => array(),
-				'title'           => array(),
-				'allow'           => array(),
-				'allowfullscreen' => array(),
-				'frameborder'     => array(),
-			),
-		)
-	)
->>>>>>> 09fca823
+// printf(
+// 	'<div %s>%s</div>',
+// 	wp_kses_data( get_block_wrapper_attributes() ),
+// 	wp_kses(
+// 		$gp_venue_map,
+// 		array(
+// 			'iframe' => array(
+// 				'src'             => array(),
+// 				'width'           => array(),
+// 				'height'          => array(),
+// 				'title'           => array(),
+// 				'allow'           => array(),
+// 				'allowfullscreen' => array(),
+// 				'frameborder'     => array(),
+// 			),
+// 		)
+// 	)
 );