/**
 * WordPress dependencies.
 */
import { __ } from '@wordpress/i18n';
import { useBlockProps } from '@wordpress/block-editor';
import { useState, useEffect } from '@wordpress/element';
import { useSelect } from '@wordpress/data';

/**
 * Internal dependencies.
 */
import { Listener } from '../../helpers/broadcasting';
<<<<<<< HEAD
import VenueInformation from '../../components/VenueInformation';
=======

import VenueInformation from './venue-info';
>>>>>>> 09fca823

import MapEmbed from '../../helpers/map-embed';

const Edit = (props) => {
	const { setAttributes } = props;
	const blockProps = useBlockProps();
	const [venueId, setVenueId] = useState('');

	Listener({ setVenueId });

	useEffect(() => {
		setAttributes({
			venueId: venueId ?? '',
		});
	});

	const VenueSelector = ({ id }) => {
		const venuePost = useSelect((select) =>
			select('core').getEntityRecord('postType', 'gp_venue', id)
		);

		let jsonString = venuePost?.meta._venue_information ?? '{}';
		jsonString = '' !== jsonString ? jsonString : '{}';

		const venueInformation = JSON.parse(jsonString);
		const fullAddress = venueInformation?.fullAddress ?? '';

		const baseUrl = 'https://maps.google.com/maps';
		const params = new URLSearchParams({
			q: fullAddress,
			z: 10,
			t: 'm',
			output: 'embed',
		});
		const encodedMapURL = baseUrl + '?' + params.toString();

		const phoneNumber = venueInformation?.phoneNumber ?? '';
		const website = venueInformation?.website ?? '';
		const encodedAddressURL =
			venueInformation?.encodedAddressURL ?? encodedMapURL;
		const name =
			venuePost?.title.rendered ??
			__('No venue selected.', 'gatherpress');

		return (
<<<<<<< HEAD
			<VenueInformation
				name={name}
				fullAddress={fullAddress}
				phoneNumber={phoneNumber}
				website={website}
				encodedAddressURL={encodedAddressURL}
			/>
=======
			<>
				<VenueInformation
					name={name}
					fullAddress={fullAddress}
					phoneNumber={phoneNumber}
					website={website}
				/>
				<MapEmbed
					location={fullAddress}
					zoom="10"
					type="m"
					height="400"
				/>
			</>
>>>>>>> 09fca823
		);
	};

	return (
		<div {...blockProps}>
			<VenueSelector id={venueId} />
		</div>
	);
};

export default Edit;<|MERGE_RESOLUTION|>--- conflicted
+++ resolved
@@ -10,12 +10,10 @@
  * Internal dependencies.
  */
 import { Listener } from '../../helpers/broadcasting';
-<<<<<<< HEAD
+
 import VenueInformation from '../../components/VenueInformation';
-=======
 
-import VenueInformation from './venue-info';
->>>>>>> 09fca823
+// import VenueInformation from './venue-info';
 
 import MapEmbed from '../../helpers/map-embed';
 
@@ -61,15 +59,13 @@
 			__('No venue selected.', 'gatherpress');
 
 		return (
-<<<<<<< HEAD
-			<VenueInformation
-				name={name}
-				fullAddress={fullAddress}
-				phoneNumber={phoneNumber}
-				website={website}
-				encodedAddressURL={encodedAddressURL}
-			/>
-=======
+			// <VenueInformation
+			// 	name={name}
+			// 	fullAddress={fullAddress}
+			// 	phoneNumber={phoneNumber}
+			// 	website={website}
+			// 	encodedAddressURL={encodedAddressURL}
+			// />
 			<>
 				<VenueInformation
 					name={name}
@@ -84,7 +80,6 @@
 					height="400"
 				/>
 			</>
->>>>>>> 09fca823
 		);
 	};
 
