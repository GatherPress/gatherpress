--- conflicted
+++ resolved
@@ -9,9 +9,14 @@
 /**
  * Internal dependencies.
  */
-<<<<<<< HEAD
 import { Broadcaster } from '../../../helpers/broadcasting';
 import { DateTimeStartLabel, DateTimeEndLabel } from '../../../components/DateTime';
+
+const currentDateTime = moment()
+	.add( 1, 'day' )
+	.set( 'hour', 18 )
+	.set( 'minute', 0 )
+	.format( dateTimeFormat );
 
 const DateTimePanel = ( props ) => {
 	return (
@@ -47,79 +52,4 @@
 	);
 };
 
-export default DateTimePanel;
-=======
-import { saveDateTime, dateTimeFormat } from './helpers';
-import { DateTimeStart } from './datetime-start';
-import { DateTimeStartLabel } from './datetime-start/label';
-import { DateTimeEnd } from './datetime-end';
-import { DateTimeEndLabel } from './datetime-end/label';
-
-const currentDateTime = moment()
-	.add( 1, 'day' )
-	.set( 'hour', 18 )
-	.set( 'minute', 0 )
-	.format( dateTimeFormat );
-
-// eslint-disable-next-line no-undef
-let dateTimeStart = GatherPress.event_datetime.datetime_start;
-// eslint-disable-next-line no-undef
-let dateTimeEnd = GatherPress.event_datetime.datetime_end;
-
-subscribe( saveDateTime );
-
-dateTimeStart =
-	'' !== dateTimeStart
-		? moment( dateTimeStart ).format( dateTimeFormat )
-		: currentDateTime;
-dateTimeEnd =
-	'' !== dateTimeEnd
-		? moment( dateTimeEnd ).format( dateTimeFormat )
-		: moment( currentDateTime ).add( 2, 'hours' ).format( dateTimeFormat );
-
-// eslint-disable-next-line no-undef
-GatherPress.event_datetime.datetime_start = dateTimeStart;
-// eslint-disable-next-line no-undef
-GatherPress.event_datetime.datetime_end = dateTimeEnd;
-
-export const DateTimeStartSettingPanel = () => (
-	<section>
-		<h3>{ __( 'Date & time', 'gatherpress' ) }</h3>
-		<PanelRow>
-			<span>{ __( 'Start', 'gatherpress' ) }</span>
-			<Dropdown
-				position="bottom left"
-				renderToggle={ ( { isOpen, onToggle } ) => (
-					<Button
-						onClick={ onToggle }
-						aria-expanded={ isOpen }
-						isLink
-					>
-						<DateTimeStartLabel />
-					</Button>
-				) }
-				renderContent={ () => <DateTimeStart /> }
-			/>
-		</PanelRow>
-		<PanelRow>
-			<span>{ __( 'End', 'gatherpress' ) }</span>
-			<Dropdown
-				position="bottom left"
-				renderToggle={ ( { isOpen, onToggle } ) => (
-					<Button
-						onClick={ onToggle }
-						aria-expanded={ isOpen }
-						isLink
-					>
-						<DateTimeEndLabel />
-					</Button>
-				) }
-				renderContent={ () => <DateTimeEnd /> }
-			/>
-		</PanelRow>
-		{ /*<PanelRow>*/ }
-		{ /*	<h5>{ GatherPress.default_timezone }</h5>*/ }
-		{ /*</PanelRow>*/ }
-	</section>
-);
->>>>>>> f4811333
+export default DateTimePanel;