--- conflicted
+++ resolved
@@ -31,21 +31,13 @@
  *
  * @since 1.0.0
  *
-<<<<<<< HEAD
- * @param {Object}  props                      - Component props.
- * @param {number}  props.postId               - The ID of the event.
- * @param {Object}  [props.currentUser='']     - Current user's RSVP information.
- * @param {boolean} props.enableAnonymousRsvp  - If true, shows a checkbox to allow anonymous RSVPs.
- * @param {boolean} props.enableInitialDecline - If true, shows an option to decline attendance initially.
- * @param {string}  props.type                 - Type of event ('upcoming' or 'past').
-=======
  * @param {Object}  props                     - Component props.
  * @param {number}  props.postId              - The ID of the event.
  * @param {Object}  [props.currentUser='']    - Current user's RSVP information.
  * @param {boolean} props.enableAnonymousRsvp - If true, shows a checkbox to allow anonymous RSVPs.
+ * @param {boolean} props.enableInitialDecline - If true, shows an option to decline attendance initially.
  * @param {number}  props.maxGuestLimit       - The maximum number of guests allowed per RSVP.
  * @param {string}  props.type                - Type of event ('upcoming' or 'past').
->>>>>>> 2c22c461
  *
  * @return {JSX.Element} The rendered React component.
  */
@@ -54,11 +46,8 @@
 	currentUser = '',
 	type,
 	enableAnonymousRsvp,
-<<<<<<< HEAD
 	enableInitialDecline,
-=======
 	maxGuestLimit,
->>>>>>> 2c22c461
 }) => {
 	const [rsvpStatus, setRsvpStatus] = useState(currentUser.status);
 	const [rsvpAnonymous, setRsvpAnonymous] = useState(
