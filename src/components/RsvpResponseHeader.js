--- conflicted
+++ resolved
@@ -56,21 +56,15 @@
 		loadListText = __('See all', 'gatherpress');
 	}
 
-<<<<<<< HEAD
 	let defaultRsvpSeeAllLink = false;
 
-	if (getFromGlobal('responses')[activeValue]) {
+	if (getFromGlobal('eventDetails.responses')[activeValue]) {
 		defaultRsvpSeeAllLink =
-			getFromGlobal('responses')[activeValue].count > defaultLimit;
+			getFromGlobal('eventDetails.responses')[activeValue].count >
+			defaultLimit;
 	}
 
 	const [rsvpSeeAllLink, setRsvpSeeAllLink] = useState(defaultRsvpSeeAllLink);
-=======
-	const [rsvpSeeAllLink, setRsvpSeeAllLink] = useState(
-		getFromGlobal('eventDetails.responses')[activeValue].count >
-			defaultLimit
-	);
->>>>>>> e3ee417e
 
 	Listener({ setRsvpSeeAllLink }, getFromGlobal('eventDetails.postId'));
 
