--- conflicted
+++ resolved
@@ -20,14 +20,11 @@
 		'gatherpress-team' => array( 'jmarx', 'pbrocks', 'prayagm', 'linusx007', 'stephenerdelyi', 'carstenbach', 'calebthedev' ),
 		'contributors'     => array( 'hauvong', 'phoopee3', 'cameronbarrett', 'courane01', 'newyorkerlaura', 'jeffpaul', 'deshabhishek007', 'michelleames', 'prashantabellad', 'javiercasares', 'meaganhanes', 'nilovelez' ),
 	),
-<<<<<<< HEAD
-=======
 	'0.29.1'       => array(
 		'project-leaders'  => array( 'mauteri', 'hrmervin', 'patricia70' ),
 		'gatherpress-team' => array( 'jmarx', 'pbrocks', 'prayagm', 'linusx007', 'stephenerdelyi', 'carstenbach', 'calebthedev' ),
 		'contributors'     => array( 'hauvong', 'phoopee3', 'cameronbarrett', 'courane01', 'newyorkerlaura', 'jeffpaul', 'deshabhishek007', 'michelleames', 'prashantabellad', 'javiercasares', 'meaganhanes', 'nilovelez' ),
 	),
->>>>>>> 2f71e789
 	'0.29.0'       => array(
 		'project-leaders'  => array( 'mauteri', 'hrmervin', 'patricia70' ),
 		'gatherpress-team' => array( 'jmarx', 'pbrocks', 'prayagm', 'linusx007', 'stephenerdelyi', 'carstenbach', 'calebthedev' ),
