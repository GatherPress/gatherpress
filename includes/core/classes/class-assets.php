<?php
/**
 * Class is responsible for loading and managing static assets like stylesheets and JavaScript files,
 * as well as localizing data as JavaScript objects on the page.
 *
 * @package GatherPress\Core
 * @since 1.0.0
 */

namespace GatherPress\Core;

// Exit if accessed directly.
defined( 'ABSPATH' ) || exit; // @codeCoverageIgnore

use GatherPress\Core\Traits\Singleton;

/**
 * Class Assets.
 *
 * This class handles the loading and management of static assets, including stylesheets and JavaScript files.
 * Additionally, it provides a mechanism for localizing data as JavaScript objects,
 * enabling seamless integration of server-side data with client-side scripts.
 *
 * @since 1.0.0
 */
class Assets {
	/**
	 * Enforces a single instance of this class.
	 */
	use Singleton;

	/**
	 * An array used to cache data assets.
	 *
	 * This property stores data assets in an array for efficient access and management.
	 *
	 * @since 1.0.0
	 * @var array
	 */
	protected array $asset_data = array();

	/**
	 * The URL to the 'build' directory.
	 *
	 * This property holds the URL to the 'build' directory, which is used to reference built assets
	 * such as stylesheets and JavaScript files.
	 *
	 * @since 1.0.0
	 * @var string
	 */
	protected string $build = GATHERPRESS_CORE_URL . 'build/';

	/**
	 * The file system path to the 'build' directory.
	 *
	 * This property holds the file system path to the 'build' directory, which contains compiled assets
	 * such as minified stylesheets and JavaScript files. It is used for referencing these assets within
	 * the application.
	 *
	 * @since 1.0.0
	 * @var string
	 */
	protected string $path = GATHERPRESS_CORE_PATH . '/build/';

	/**
	 * Class constructor.
	 *
	 * This method initializes the object and sets up necessary hooks.
	 *
	 * @since 1.0.0
	 */
	protected function __construct() {
		$this->setup_hooks();
	}

	/**
	 * Set up hooks for various purposes.
	 *
	 * This method adds hooks for different purposes as needed.
	 *
	 * @since 1.0.0
	 *
	 * @return void
	 */
	protected function setup_hooks(): void {
		add_action( 'admin_print_scripts', array( $this, 'add_global_object' ), PHP_INT_MIN );
		add_action( 'admin_enqueue_scripts', array( $this, 'admin_enqueue_scripts' ) );
		add_action( 'enqueue_block_assets', array( $this, 'enqueue_scripts' ) );
		add_action( 'enqueue_block_editor_assets', array( $this, 'editor_enqueue_scripts' ) );
		add_action( 'wp_head', array( $this, 'add_global_object' ), PHP_INT_MIN );
		// Set priority to 11 to not conflict with media modal.
		add_action( 'admin_footer', array( $this, 'event_communication_modal' ), 11 );
	}

	/**
	 * Localize the global GatherPress JavaScript object for use in build scripts.
	 *
	 * This method generates JavaScript code to create a global 'GatherPress' object containing localized data.
	 * This object is made available for use in JavaScript build scripts, enabling seamless integration of
	 * server-side data with client-side functionality.
	 *
	 * @since 1.0.0
	 *
	 * @return void
	 */
	public function add_global_object(): void {
		?>
		<script>window.GatherPress = <?php echo wp_json_encode( $this->localize( get_the_ID() ?? 0 ) ); ?></script>
		<?php
	}

	/**
	 * Enqueue necessary frontend styles and scripts.
	 *
	 * This method is responsible for enqueuing essential frontend styles and scripts
	 * required for the proper functioning of the plugin on the frontend.
	 *
	 * @since 1.0.0
	 *
	 * @return void
	 */
	public function enqueue_scripts(): void {
		wp_enqueue_style( 'dashicons' );
	}

	/**
	 * Enqueue backend styles and scripts for the WordPress admin.
	 *
	 * This method is responsible for enqueuing backend styles and scripts necessary for the
	 * proper functioning of the WordPress admin area. It conditionally loads assets based on
	 * the admin page's context, such as post editing, settings pages, or general admin pages.
	 *
	 * @since 1.0.0
	 *
	 * @param string $hook The name of the current admin page.
	 * @return void
	 */
	public function admin_enqueue_scripts( string $hook ): void {
		$asset = $this->get_asset_data( 'admin_style' );

		wp_register_style(
			'gatherpress-admin-style',
			$this->build . 'admin_style.css',
			$asset['dependencies'],
			$asset['version']
		);

		if ( 'post-new.php' === $hook || 'post.php' === $hook ) {
			$asset = $this->get_asset_data( 'panels' );

			wp_enqueue_script(
				'gatherpress-panels',
				$this->build . 'panels.js',
				$asset['dependencies'],
				$asset['version'],
				true
			);

			wp_set_script_translations( 'gatherpress-panels', 'gatherpress', GATHERPRESS_CORE_PATH . '/languages' );

			$asset = $this->get_asset_data( 'modals' );
			wp_enqueue_script(
				'gatherpress-modals',
				$this->build . 'modals.js',
				$asset['dependencies'],
				$asset['version'],
				true
			);

			wp_set_script_translations( 'gatherpress-modals', 'gatherpress', GATHERPRESS_CORE_PATH . '/languages' );
		}

		$settings      = Settings::get_instance();
		$setting_hooks = array_map(
			function ( $key ) {
				return sprintf( 'gatherpress_event_page_%s', Utility::prefix_key( sanitize_key( $key ) ) );
			},
			array_keys( $settings->get_sub_pages() )
		);

		if ( in_array( $hook, $setting_hooks, true ) ) {
			// Need to load block styling for some dynamic fields.
			wp_enqueue_style( 'wp-edit-blocks' );

			$asset = $this->get_asset_data( 'settings_style' );

			wp_enqueue_style(
				'gatherpress-settings-style',
				$this->build . 'style-settings_style.css',
				$asset['dependencies'],
				$asset['version']
			);

			$asset = $this->get_asset_data( 'settings' );

			wp_enqueue_script(
				'gatherpress-settings',
				$this->build . 'settings.js',
				$asset['dependencies'],
				$asset['version'],
				true
			);

			wp_set_script_translations( 'gatherpress-settings', 'gatherpress', GATHERPRESS_CORE_PATH . '/languages' );
		}

		if ( 'profile.php' === $hook ) {
			$asset = $this->get_asset_data( 'profile' );

			wp_enqueue_script(
				'gatherpress-profile',
				$this->build . 'profile.js',
				$asset['dependencies'],
				$asset['version'],
				true
			);

			wp_set_script_translations( 'gatherpress-profile', 'gatherpress', GATHERPRESS_CORE_PATH . '/languages' );
		}
	}

	/**
	 * Enqueue backend styles and scripts for the WordPress block editor.
	 *
	 * This method is responsible for enqueuing backend styles and scripts required for the proper functioning
	 * of the WordPress block editor (Gutenberg). It ensures that the editor has access to necessary assets.
	 *
	 * @since 1.0.0
	 *
	 * @return void
	 */
	public function editor_enqueue_scripts(): void {
		$asset = $this->get_asset_data( 'editor' );

		wp_enqueue_script(
			'gatherpress-editor',
			$this->build . 'editor.js',
			$asset['dependencies'],
			$asset['version'],
			true
		);

		wp_set_script_translations( 'gatherpress-editor', 'gatherpress', GATHERPRESS_CORE_PATH . '/languages' );
	}

	/**
	 * Adds markup to the event edit page for storing the communication modal.
	 *
	 * This method inserts HTML markup on the event edit page specifically for storing the communication modal.
	 * It is responsible for creating a designated container for the modal's content.
	 *
	 * @since 1.0.0
	 *
	 * @return void
	 */
	public function event_communication_modal(): void {
		if ( get_post_type() === Event::POST_TYPE ) {
			echo '<div id="gatherpress-event-communication-modal"></div>';
		}
	}

	/**
	 * Localize data for JavaScript usage.
	 *
	 * This method prepares and localizes data for use in JavaScript scripts. It collects various event-related
	 * information and settings, making them available in the client-side context. The localized data includes
	 * response details, current user information, time zone settings, event properties, and more.
	 *
	 * @since 1.0.0
	 *
	 * @param int $post_id The Post ID for an event.
	 * @return array An associative array containing localized data for JavaScript.
	 */
	protected function localize( int $post_id ): array {
		$event               = new Event( $post_id );
		$settings            = Settings::get_instance();
		$event_details       = array();
		$event_rest_api_slug = sprintf( '%s/event', GATHERPRESS_REST_NAMESPACE );

		if ( is_user_logged_in() ) {
			$event_rest_api = '/' . $event_rest_api_slug;
		} else {
			$event_rest_api = home_url( 'wp-json/' . $event_rest_api_slug );
		}

		if ( ! empty( $event->event ) ) {
			$event_details = array(
				'currentUser'          => $event->rsvp->get( get_current_user_id() ),
				'dateTime'             => $event->get_datetime(),
<<<<<<< HEAD
				'enableAnonymousRsvp'  => (bool) get_post_meta( $post_id, 'enable_anonymous_rsvp', true ),
				'enableInitialDecline' => (bool) get_post_meta( $post_id, 'enable_initial_decline', true ),
				'maxAttendanceLimit'   => (int) get_post_meta( $post_id, 'max_attendance_limit', true ),
				'maxGuestLimit'        => (int) get_post_meta( $post_id, 'max_guest_limit', true ),
=======
				'enableAnonymousRsvp'  => (bool) get_post_meta( $post_id, 'gatherpress_enable_anonymous_rsvp', true ),
				'enableInitialDecline' => (bool) get_post_meta( $post_id, 'gatherpress_enable_initial_decline', true ),
				'maxGuestLimit'        => (int) get_post_meta( $post_id, 'gatherpress_max_guest_limit', true ),
>>>>>>> a058e027
				'hasEventPast'         => $event->has_event_past(),
				'postId'               => $post_id,
				'responses'            => $event->rsvp->responses(),
			);
		}

		return array(
			'eventDetails' => $event_details,
			'misc'         => array(
				'isAdmin'          => is_admin(),
				'isUserLoggedIn'   => is_user_logged_in(),
				'nonce'            => wp_create_nonce( 'wp_rest' ),
				'timezoneChoices'  => Utility::timezone_choices(),
				'unregisterBlocks' => $this->unregister_blocks(),
			),
			'settings'     => array(
				'dateFormat'           => $settings->get_value( 'general', 'formatting', 'date_format' ),
				'enableAnonymousRsvp'  => ( 1 === (int) $settings->get_value( 'general', 'general', 'enable_anonymous_rsvp' ) ),
				'enableInitialDecline' => ( 1 === (int) $settings->get_value( 'general', 'general', 'enable_initial_decline' ) ),
				'maxAttendanceLimit'   => $settings->get_value( 'general', 'general', 'max_attendance_limit' ),
				'maxGuestLimit'        => $settings->get_value( 'general', 'general', 'max_guest_limit' ),
				'showTimezone'         => ( 1 === (int) $settings->get_value( 'general', 'formatting', 'show_timezone' ) ),
				'timeFormat'           => $settings->get_value( 'general', 'formatting', 'time_format' ),
			),
			'urls'         => array(
				'eventRestApi'    => $event_rest_api,
				'loginUrl'        => $this->get_login_url( $post_id ),
				'registrationUrl' => $this->get_registration_url( $post_id ),
			),
		);
	}

	/**
	 * Retrieve the login URL for the event.
	 *
	 * This method generates and returns the URL for logging in or accessing event-specific content.
	 * It takes the optional `$post_id` parameter to customize the URL based on the event's Post ID.
	 *
	 * @since 1.0.0
	 *
	 * @param int $post_id Optional. The Post ID of the event. Defaults to 0.
	 * @return string The login URL for the event.
	 */
	public function get_login_url( int $post_id = 0 ): string {
		$permalink = get_the_permalink( $post_id );

		return wp_login_url( $permalink );
	}

	/**
	 * Retrieve the registration URL for the event.
	 *
	 * This method generates and returns the URL for user registration or accessing event-specific registration.
	 * It takes the optional `$post_id` parameter to customize the URL based on the event's Post ID.
	 *
	 * @since 1.0.0
	 *
	 * @param int $post_id Optional. The Post ID of the event. Defaults to 0.
	 * @return string The registration URL for the event, or an empty string if user registration is disabled.
	 */
	public function get_registration_url( int $post_id = 0 ): string {
		$permalink = get_the_permalink( $post_id );
		$url       = '';

		if ( get_option( 'users_can_register' ) ) {
			$url = add_query_arg( 'redirect', $permalink, wp_registration_url() );
		}

		return $url;
	}

	/**
	 * Retrieve a list of blocks to unregister based on the current post type.
	 *
	 * This method determines which blocks should be unregistered on the current page
	 * in the WordPress admin based on the post type. It returns an array of block names
	 * that should be removed from the block editor for the given post type.
	 *
	 * @since 1.0.0
	 *
	 * @return array An array of block names to unregister.
	 */
	protected function unregister_blocks(): array {
		$blocks = array();

		if ( ! is_admin() || ! get_post_type() ) {
			return $blocks;
		}

		switch ( get_post_type() ) {
			case Event::POST_TYPE:
				$blocks;
				break;
			case Venue::POST_TYPE:
				$blocks = array(
					'gatherpress/add-to-calendar',
					'gatherpress/event-date',
					'gatherpress/online-event',
					'gatherpress/rsvp',
					'gatherpress/rsvp-response',
				);
				break;
			default:
				$blocks = array(
					'gatherpress/add-to-calendar',
					'gatherpress/event-date',
					'gatherpress/online-event',
					'gatherpress/rsvp',
					'gatherpress/rsvp-response',
					'gatherpress/venue',
				);
		}

		return $blocks;
	}

	/**
	 * Retrieve asset data generated by the build script.
	 *
	 * This method fetches data related to a specific asset that has been generated by the build script.
	 * The data is cached to ensure efficient retrieval, as `require_once` only loads the file contents
	 * on the first request and returns `true` thereafter.
	 *
	 * @since 1.0.0
	 *
	 * @param string $asset The file name of the asset.
	 * @return array An array containing asset-related data.
	 */
	protected function get_asset_data( string $asset ): array {
		if ( empty( $this->asset_data[ $asset ] ) ) {
			$this->asset_data[ $asset ] = require_once $this->path . sprintf( '%s.asset.php', $asset );
		}

		return (array) $this->asset_data[ $asset ];
	}
}<|MERGE_RESOLUTION|>--- conflicted
+++ resolved
@@ -287,16 +287,9 @@
 			$event_details = array(
 				'currentUser'          => $event->rsvp->get( get_current_user_id() ),
 				'dateTime'             => $event->get_datetime(),
-<<<<<<< HEAD
-				'enableAnonymousRsvp'  => (bool) get_post_meta( $post_id, 'enable_anonymous_rsvp', true ),
-				'enableInitialDecline' => (bool) get_post_meta( $post_id, 'enable_initial_decline', true ),
-				'maxAttendanceLimit'   => (int) get_post_meta( $post_id, 'max_attendance_limit', true ),
-				'maxGuestLimit'        => (int) get_post_meta( $post_id, 'max_guest_limit', true ),
-=======
 				'enableAnonymousRsvp'  => (bool) get_post_meta( $post_id, 'gatherpress_enable_anonymous_rsvp', true ),
 				'enableInitialDecline' => (bool) get_post_meta( $post_id, 'gatherpress_enable_initial_decline', true ),
 				'maxGuestLimit'        => (int) get_post_meta( $post_id, 'gatherpress_max_guest_limit', true ),
->>>>>>> a058e027
 				'hasEventPast'         => $event->has_event_past(),
 				'postId'               => $post_id,
 				'responses'            => $event->rsvp->responses(),
