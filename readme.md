--- conflicted
+++ resolved
@@ -1,12 +1,7 @@
 # GatherPress
 
-<<<<<<< HEAD
 Stable tag: 0.32.1  
-Tested up to: 6.7.2  
-=======
-Stable tag: 0.33.0-alpha.1  
 Tested up to: 6.8  
->>>>>>> 5fe8fee7
 License: GPL v2 or later  
 Tags: events, event, meetup, community  
 Contributors: mauteri, hrmervin, patricia70, jmarx75, stephenerdelyi, carstenbach, calebthedev, pbrocks, newyorkerlaura, prayagm, prashantabellad
