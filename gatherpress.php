<?php
/**
 * Plugin Name:         GatherPress
 * Plugin URI:          https://gatherpress.org/
 * Description:         Powering Communities with WordPress.
 * Author:              The GatherPress Community
 * Author URI:          https://gatherpess.org/
 * Version:             0.13.0
 * Minimum PHP Version: 7.3
 * Text Domain:         gatherpress
 * License:             GPLv2 or later (license.txt)
 *
 * @package GatherPress
 */

// Constants.
define( 'GATHERPRESS_VERSION', current( get_file_data( __FILE__, array( 'Version' ), 'plugin' ) ) );
define( 'GATHERPRESS_MINIMUM_PHP_VERSION', current( get_file_data( __FILE__, array( 'Minimum PHP Version' ), 'plugin' ) ) );
define( 'GATHERPRESS_CORE_PATH', __DIR__ );
define( 'GATHERPRESS_CORE_FILE', __FILE__ );
define( 'GATHERPRESS_CORE_URL', plugin_dir_url( __FILE__ ) );
define( 'GATHERPRESS_REST_NAMESPACE', 'gatherpress/v1' );

// Bail if things do not meet minimum plugin requirements.
if ( ! require_once GATHERPRESS_CORE_PATH . '/includes/core/preflight.php' ) {
	return;
}

require_once GATHERPRESS_CORE_PATH . '/includes/core/classes/class-autoloader.php';

GatherPress\Core\Autoloader::register();
GatherPress\Core\Setup::get_instance();
GatherPress\BuddyPress\Setup::get_instance();


add_action( 'init', 'gatherpress_gp_blocks_init' );

function gatherpress_gp_blocks_init() {
	register_block_type(
		__DIR__ . '/build/blocks/add-to-calendar'
	);
	register_block_type(
		__DIR__ . '/build/blocks/attendance-list'
	);
	register_block_type(
		__DIR__ . '/build/blocks/attendance-selector'
	);
	register_block_type(
		__DIR__ . '/build/blocks/event-date'
	);
	register_block_type(
		__DIR__ . '/build/blocks/events-list'
	);
	register_block_type(
		__DIR__ . '/build/blocks/venue'
	);
	register_block_type(
		__DIR__ . '/build/blocks/venue-information'
	);
	register_block_type(
		__DIR__ . '/build/blocks/example-dynamic'
	);
	register_block_type(
		__DIR__ . '/build/blocks/react-block'
	);
<<<<<<< HEAD
}

/**
 * Render callback function.
 *
 * @param array    $attributes The block attributes.
 * @param string   $content    The block content.
 * @param WP_Block $block      Block instance.
 *
 * @return string The rendered output.
 */
function gp_blocks_add_to_calendar_render_callback( $attributes, $content, $block ) {
	ob_start();
	require plugin_dir_path( __FILE__ ) . 'build/blocks/add-to-calendar/render.php';

	$block_content = ob_get_clean();

	$wrapper_attributes = get_block_wrapper_attributes();

	return sprintf( '<div %s>%s</div>', $wrapper_attributes, $block_content  );
}

/**
 * Render callback function.
 *
 * @param array    $attributes The block attributes.
 * @param string   $content    The block content.
 * @param WP_Block $block      Block instance.
 *
 * @return string The rendered output.
 */
function gp_blocks_event_date_render_callback( $attributes, $content, $block ) {
	ob_start();
	require plugin_dir_path( __FILE__ ) . 'build/blocks/event-date/render.php';

	$block_content = ob_get_clean();

	$wrapper_attributes = get_block_wrapper_attributes();

	return sprintf( '<div %s>%s</div>', $wrapper_attributes, $block_content  );
=======
>>>>>>> 885bb9c1
}<|MERGE_RESOLUTION|>--- conflicted
+++ resolved
@@ -63,47 +63,4 @@
 	register_block_type(
 		__DIR__ . '/build/blocks/react-block'
 	);
-<<<<<<< HEAD
-}
-
-/**
- * Render callback function.
- *
- * @param array    $attributes The block attributes.
- * @param string   $content    The block content.
- * @param WP_Block $block      Block instance.
- *
- * @return string The rendered output.
- */
-function gp_blocks_add_to_calendar_render_callback( $attributes, $content, $block ) {
-	ob_start();
-	require plugin_dir_path( __FILE__ ) . 'build/blocks/add-to-calendar/render.php';
-
-	$block_content = ob_get_clean();
-
-	$wrapper_attributes = get_block_wrapper_attributes();
-
-	return sprintf( '<div %s>%s</div>', $wrapper_attributes, $block_content  );
-}
-
-/**
- * Render callback function.
- *
- * @param array    $attributes The block attributes.
- * @param string   $content    The block content.
- * @param WP_Block $block      Block instance.
- *
- * @return string The rendered output.
- */
-function gp_blocks_event_date_render_callback( $attributes, $content, $block ) {
-	ob_start();
-	require plugin_dir_path( __FILE__ ) . 'build/blocks/event-date/render.php';
-
-	$block_content = ob_get_clean();
-
-	$wrapper_attributes = get_block_wrapper_attributes();
-
-	return sprintf( '<div %s>%s</div>', $wrapper_attributes, $block_content  );
-=======
->>>>>>> 885bb9c1
 }