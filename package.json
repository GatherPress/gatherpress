--- conflicted
+++ resolved
@@ -1,10 +1,6 @@
 {
 	"name": "gatherpress",
-<<<<<<< HEAD
-	"version": "0.14.2",
-=======
 	"version": "0.14.3",
->>>>>>> 7e150131
 	"description": "Powering Communities with WordPress",
 	"main": "index.js",
 	"scripts": {
@@ -57,16 +53,9 @@
 		"@wordpress/scripts": "^25.0.0",
 		"classnames": "^2.3.2",
 		"eslint": "^8.30.0",
-<<<<<<< HEAD
-		"html-react-parser": "^3.0.4",
-		"lodash": "^4.17.21",
-		"moment": "^2.29.4",
-		"react": "^18.2.0",
-=======
 		"html-react-parser": "^3.0.6",
 		"lodash": "^4.17.21",
 		"moment": "^2.29.4",
->>>>>>> 7e150131
 		"react-modal": "^3.16.1"
 	}
 }